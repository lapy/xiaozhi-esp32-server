package xiaozhi.modules.agent.dto;

import java.io.Serial;
import java.io.Serializable;
import java.util.HashMap;
import java.util.List;

import io.swagger.v3.oas.annotations.media.Schema;
import lombok.Data;

/**
 * 智能体更新DTO
 * 专用于更新智能体，id字段是必需的，用于标识要更新的智能体
 * 其他字段均为非必填，只更新提供的字段
 */
@Data
@Schema(description = "智能体更新对象")
public class AgentUpdateDTO implements Serializable {
    private static final long serialVersionUID = 1L;

    @Schema(description = "智能体编码", example = "AGT_1234567890", nullable = true)
    private String agentCode;

    @Schema(description = "智能体名称", example = "客服助手", nullable = true)
    private String agentName;

    @Schema(description = "语音识别模型标识", example = "asr_model_02", nullable = true)
    private String asrModelId;

    @Schema(description = "语音活动检测标识", example = "vad_model_02", nullable = true)
    private String vadModelId;

    @Schema(description = "大语言模型标识", example = "llm_model_02", nullable = true)
    private String llmModelId;

<<<<<<< HEAD
    @Schema(description = "语音合成模型标识", example = "tts_model_02", nullable = true)
=======
    @Schema(description = "VLLM模型标识", example = "vllm_model_02", required = false)
    private String vllmModelId;

    @Schema(description = "语音合成模型标识", example = "tts_model_02", required = false)
>>>>>>> ca1beb95
    private String ttsModelId;

    @Schema(description = "音色标识", example = "voice_02", nullable = true)
    private String ttsVoiceId;

    @Schema(description = "记忆模型标识", example = "mem_model_02", nullable = true)
    private String memModelId;

    @Schema(description = "意图模型标识", example = "intent_model_02", nullable = true)
    private String intentModelId;

    @Schema(description = "插件函数信息", nullable = true)
    private List<FunctionInfo> functions;

    @Schema(description = "角色设定参数", example = "你是一个专业的客服助手，负责回答用户问题并提供帮助", nullable = true)
    private String systemPrompt;

    @Schema(description = "总结记忆", example = "构建可生长的动态记忆网络，在有限空间内保留关键信息的同时，智能维护信息演变轨迹\n" + "根据对话记录，总结user的重要信息，以便在未来的对话中提供更个性化的服务", nullable = true)
    private String summaryMemory;

    @Schema(description = "聊天记录配置（0不记录 1仅记录文本 2记录文本和语音）", example = "3", nullable = true)
    private Integer chatHistoryConf;

    @Schema(description = "语言编码", example = "zh_CN", nullable = true)
    private String langCode;

    @Schema(description = "交互语种", example = "中文", nullable = true)
    private String language;

    @Schema(description = "排序", example = "1", nullable = true)
    private Integer sort;

    @Data
    @Schema(description = "插件函数信息")
    public static class FunctionInfo implements Serializable {
        @Schema(description = "插件ID", example = "plugin_01")
        private String pluginId;

        @Schema(description = "函数参数信息", nullable = true)
        private HashMap<String, Object> paramInfo;

        private static final long serialVersionUID = 1L;
    }
}<|MERGE_RESOLUTION|>--- conflicted
+++ resolved
@@ -33,14 +33,10 @@
     @Schema(description = "大语言模型标识", example = "llm_model_02", nullable = true)
     private String llmModelId;
 
-<<<<<<< HEAD
-    @Schema(description = "语音合成模型标识", example = "tts_model_02", nullable = true)
-=======
     @Schema(description = "VLLM模型标识", example = "vllm_model_02", required = false)
     private String vllmModelId;
 
     @Schema(description = "语音合成模型标识", example = "tts_model_02", required = false)
->>>>>>> ca1beb95
     private String ttsModelId;
 
     @Schema(description = "音色标识", example = "voice_02", nullable = true)
